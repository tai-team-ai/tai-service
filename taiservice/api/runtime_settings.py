--- conflicted
+++ resolved
@@ -72,11 +72,10 @@
         default=50,
         description="The batch size for OpenAI requests.",
     )
-<<<<<<< HEAD
     model_name: ModelName = Field(
         default=ModelName.GPT_TURBO,
         description="The name of the model to use for the llm tutor.",
-=======
+
     nltk_data: str = Field(
         default="/var/task/nltk_data",
         description="The path to the nltk data.",
@@ -84,5 +83,4 @@
     transformers_cache: str = Field(
         default="/tmp/transformers_cache",
         description="The path to the transformers cache.",
->>>>>>> d6a3070a
     )